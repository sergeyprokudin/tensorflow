# Copyright 2015 The TensorFlow Authors. All Rights Reserved.
#
# Licensed under the Apache License, Version 2.0 (the "License");
# you may not use this file except in compliance with the License.
# You may obtain a copy of the License at
#
#     http://www.apache.org/licenses/LICENSE-2.0
#
# Unless required by applicable law or agreed to in writing, software
# distributed under the License is distributed on an "AS IS" BASIS,
# WITHOUT WARRANTIES OR CONDITIONS OF ANY KIND, either express or implied.
# See the License for the specific language governing permissions and
# limitations under the License.
# ==============================================================================
"""Tests for tf.layers.base."""

from __future__ import absolute_import
from __future__ import division
from __future__ import print_function

import copy

from tensorflow.python.eager import context
from tensorflow.python.framework import constant_op
from tensorflow.python.framework import dtypes
from tensorflow.python.framework import ops
from tensorflow.python.framework import test_util
from tensorflow.python.layers import base as base_layers
from tensorflow.python.layers import core as core_layers
from tensorflow.python.ops import array_ops
from tensorflow.python.ops import init_ops
from tensorflow.python.ops import math_ops
from tensorflow.python.ops import random_ops
from tensorflow.python.ops import variable_scope
from tensorflow.python.platform import test


class BaseLayerTest(test.TestCase):

  @test_util.run_in_graph_and_eager_modes()
  def testLayerProperties(self):
    layer = base_layers.Layer(name='my_layer')
    self.assertEqual(layer.variables, [])
    self.assertEqual(layer.trainable_variables, [])
    self.assertEqual(layer.non_trainable_variables, [])
    if context.in_graph_mode():
      # updates, losses only supported in GRAPH mode
      self.assertEqual(layer.updates, [])
      self.assertEqual(layer.losses, [])
    self.assertEqual(layer.built, False)
    layer = base_layers.Layer(name='my_layer', trainable=False)
    self.assertEqual(layer.trainable, False)

  @test_util.run_in_graph_and_eager_modes()
  def testAddWeight(self):
    layer = base_layers.Layer(name='my_layer')

    # Test basic variable creation.
    variable = layer.add_variable(
        'my_var', [2, 2], initializer=init_ops.zeros_initializer())
    self.assertEqual(variable.name, 'my_layer/my_var:0')
    self.assertEqual(layer.variables, [variable])
    self.assertEqual(layer.trainable_variables, [variable])
    self.assertEqual(layer.non_trainable_variables, [])
    if context.in_graph_mode():
      self.assertEqual(
          layer.variables,
          ops.get_collection(ops.GraphKeys.TRAINABLE_VARIABLES))

    # Test non-trainable variable creation.
    # layer.add_variable should work even outside `build` and `call`.
    variable_2 = layer.add_variable(
        'non_trainable_var', [2, 2],
        initializer=init_ops.zeros_initializer(),
        trainable=False)
    self.assertEqual(layer.variables, [variable, variable_2])
    self.assertEqual(layer.trainable_variables, [variable])
    self.assertEqual(layer.non_trainable_variables, [variable_2])
    if context.in_graph_mode():
      self.assertEqual(
          len(ops.get_collection(ops.GraphKeys.TRAINABLE_VARIABLES)), 1)

      # regularizers only supported in GRAPH mode.
      regularizer = lambda x: math_ops.reduce_sum(x) * 1e-3
      variable = layer.add_variable(
          'reg_var', [2, 2],
          initializer=init_ops.zeros_initializer(),
          regularizer=regularizer)
      self.assertEqual(len(layer.losses), 1)

  def testNoEagerActivityRegularizer(self):
    with context.eager_mode():
      with self.assertRaisesRegexp(ValueError, 'activity_regularizer'):
        core_layers.Dense(1, activity_regularizer=lambda *args, **kwargs: 0.)

  def testGetVariable(self):
    with self.test_session():

      class MyLayer(base_layers.Layer):

        def build(self, input_shape):
          self.my_var = self.add_variable(
              'my_var', [2, 2], initializer=init_ops.zeros_initializer())

        def call(self, inputs):
          return inputs * 2

      layer = MyLayer(name='my_layer')
      inputs = random_ops.random_uniform((5,), seed=1)
      layer.apply(inputs)
      layer.apply(inputs)
      self.assertEqual([v.name for v in layer.variables],
                       ['my_layer/my_var:0'])

      # Creating a layer with no scope leads to lazy construction of
      # the scope at apply() time.  It uses scope "<current scope>/base_name"
      lazy_layer = MyLayer(_reuse=True)
      with variable_scope.variable_scope('new_scope'):
        with variable_scope.variable_scope('my_layer'):
          variable_scope.get_variable('my_var', [2, 2])

        # Smoke test: it runs.
        lazy_layer.apply(inputs)
        # The variables were created outside of the Layer, and
        # reuse=True, so the Layer does not own them and they are not
        # stored in its collection.
        self.assertEqual(lazy_layer.variables, [])
        self.assertEqual(lazy_layer._scope.name, 'new_scope/my_layer')

      # Creating a layer with no scope leads to lazy construction of
      # the scope at apply() time. If 'scope' argument is passed to
      # apply(), it uses that scope when accessing variables.
      lazy_layer = MyLayer(_reuse=True)
      with variable_scope.variable_scope('new_scope') as new_scope:
        variable_scope.get_variable('my_var', [2, 2])

        # Smoke test: it runs.
        lazy_layer.apply(inputs, scope=new_scope)
        # The variables were created outside of the Layer, and
        # reuse=True, so the Layer does not own them and they are not
        # stored in its collection.
        self.assertEqual(lazy_layer.variables, [])
        self.assertEqual(lazy_layer._scope.name, 'new_scope')

      # Checking for graph equality is only done in GRAPH mode.
      with ops.Graph().as_default():
        inputs_ng = random_ops.random_uniform((5,), seed=1)
        with self.assertRaisesRegexp(ValueError, r'graph are not the same'):
          layer.apply(inputs_ng)

  @test_util.run_in_graph_and_eager_modes()
  def testCall(self):

    class MyLayer(base_layers.Layer):

      def call(self, inputs):
        return math_ops.square(inputs)

    layer = MyLayer(name='my_layer')
    inputs = random_ops.random_uniform((5,), seed=1)
    outputs = layer.apply(inputs)
    self.assertEqual(layer.built, True)
    if context.in_graph_mode():
      # op is only supported in GRAPH mode
      self.assertEqual(outputs.op.name, 'my_layer/Square')

  def testFirstCallCanCreateVariablesButSecondCanNotWhenBuildEmpty(self):
    # Note that this test is only run in Graph mode since with EAGER mode we can
    # still create a new variable on second call.

    class MyLayer(base_layers.Layer):

      def build(self, _):
        # Do not mark the layer as built.
        pass

      def call(self, inputs):
        self.my_var = self.add_variable('my_var', [2, 2])
        if self.built:
          # Skip creating on the first call; try to create after it's
          # built.  This is expected to fail.
          self.add_variable('this_will_break_on_second_call', [2, 2])
        return inputs + math_ops.square(self.my_var)

    layer = MyLayer(name='my_layer')
    inputs = random_ops.random_uniform((2,), seed=1)
    outputs = layer.apply(inputs)
    self.assertEqual(layer.built, True)
    self.assertEqual(outputs.op.name, 'my_layer/add')
    self.assertEqual([v.name
                      for v in layer.variables], ['my_layer/my_var:0'])
    with self.assertRaisesRegexp(ValueError,
                                 'my_layer/this_will_break_on_second_call'):
      layer.apply(inputs)
    # The list of variables hasn't changed.
    self.assertEqual([v.name
                      for v in layer.variables], ['my_layer/my_var:0'])

  @test_util.run_in_graph_and_eager_modes()
  def testDeepCopy(self):

    class MyLayer(base_layers.Layer):

      def call(self, inputs):
        return math_ops.square(inputs)

    layer = MyLayer(name='my_layer')
    layer._private_tensor = random_ops.random_uniform(())
    inputs = random_ops.random_uniform((5,), seed=1)
    outputs = layer.apply(inputs)
    self.assertEqual(layer.built, True)
    if context.in_graph_mode():
      # op only supported in GRAPH mode.
      self.assertEqual(outputs.op.name, 'my_layer/Square')

    layer_copy = copy.deepcopy(layer)
    self.assertEqual(layer_copy.name, layer.name)
    self.assertEqual(layer_copy._scope.name, layer._scope.name)
    self.assertEqual(layer_copy._graph, layer._graph)
    self.assertEqual(layer_copy._private_tensor, layer._private_tensor)

  @test_util.run_in_graph_and_eager_modes()
  def testScopeNaming(self):

    class PrivateLayer(base_layers.Layer):

      def call(self, inputs):
        return inputs

    inputs = random_ops.random_uniform((5,))
    default_layer = PrivateLayer()
    _ = default_layer.apply(inputs)
    self.assertEqual(default_layer._scope.name, 'private_layer')
    default_layer1 = PrivateLayer()
    default_layer1.apply(inputs)
    self.assertEqual(default_layer1._scope.name, 'private_layer_1')
    my_layer = PrivateLayer(name='my_layer')
    my_layer.apply(inputs)
    self.assertEqual(my_layer._scope.name, 'my_layer')
    my_layer1 = PrivateLayer(name='my_layer')
    my_layer1.apply(inputs)
    self.assertEqual(my_layer1._scope.name, 'my_layer_1')
    my_layer2 = PrivateLayer(name='my_layer')
    my_layer2.apply(inputs)
    self.assertEqual(my_layer2._scope.name, 'my_layer_2')
    # Name scope shouldn't affect names.
    with ops.name_scope('some_name_scope'):
      default_layer2 = PrivateLayer()
      default_layer2.apply(inputs)
      self.assertEqual(default_layer2._scope.name, 'private_layer_2')
      my_layer3 = PrivateLayer(name='my_layer')
      my_layer3.apply(inputs)
      self.assertEqual(my_layer3._scope.name, 'my_layer_3')
      other_layer = PrivateLayer(name='other_layer')
      other_layer.apply(inputs)
      self.assertEqual(other_layer._scope.name, 'other_layer')
    # Variable scope gets added to scope names.
    with variable_scope.variable_scope('var_scope'):
      default_layer_scoped = PrivateLayer()
      default_layer_scoped.apply(inputs)
      self.assertEqual(default_layer_scoped._scope.name,
                       'var_scope/private_layer')
      my_layer_scoped = PrivateLayer(name='my_layer')
      my_layer_scoped.apply(inputs)
      self.assertEqual(my_layer_scoped._scope.name, 'var_scope/my_layer')
      my_layer_scoped1 = PrivateLayer(name='my_layer')
      my_layer_scoped1.apply(inputs)
      self.assertEqual(my_layer_scoped1._scope.name, 'var_scope/my_layer_1')

  @test_util.run_in_graph_and_eager_modes()
  def testInputSpecNdimCheck(self):

    class CustomerLayer(base_layers.Layer):

      def __init__(self):
        super(CustomerLayer, self).__init__()
        self.input_spec = base_layers.InputSpec(ndim=2)

      def call(self, inputs):
        return inputs

    if context.in_graph_mode():
      layer = CustomerLayer()
      with self.assertRaisesRegexp(ValueError, r'requires a defined rank'):
        layer.apply(array_ops.placeholder('int32'))

    layer = CustomerLayer()
    with self.assertRaisesRegexp(ValueError, r'expected ndim=2'):
      layer.apply(constant_op.constant([1]))

    # Note that we re-create the layer since in Eager mode, input spec checks
    # only happen on first call.
    # Works
    layer = CustomerLayer()
    layer.apply(constant_op.constant([[1], [2]]))

  @test_util.run_in_graph_and_eager_modes()
  def testInputSpecMinNdimCheck(self):

    class CustomerLayer(base_layers.Layer):

      def __init__(self):
        super(CustomerLayer, self).__init__()
        self.input_spec = base_layers.InputSpec(min_ndim=2)

      def call(self, inputs):
        return inputs

    if context.in_graph_mode():
      layer = CustomerLayer()
      with self.assertRaisesRegexp(ValueError, r'requires a defined rank'):
        layer.apply(array_ops.placeholder('int32'))

    layer = CustomerLayer()
    with self.assertRaisesRegexp(ValueError, r'expected min_ndim=2'):
      layer.apply(constant_op.constant([1]))

    # Works
    layer = CustomerLayer()
    layer.apply(constant_op.constant([[1], [2]]))

    layer = CustomerLayer()
    layer.apply(constant_op.constant([[[1], [2]]]))

  @test_util.run_in_graph_and_eager_modes()
  def testInputSpecMaxNdimCheck(self):

    class CustomerLayer(base_layers.Layer):

      def __init__(self):
        super(CustomerLayer, self).__init__()
        self.input_spec = base_layers.InputSpec(max_ndim=2)

      def call(self, inputs):
        return inputs

    if context.in_graph_mode():
      layer = CustomerLayer()
      with self.assertRaisesRegexp(ValueError, r'requires a defined rank'):
        layer.apply(array_ops.placeholder('int32'))

    layer = CustomerLayer()
    with self.assertRaisesRegexp(ValueError, r'expected max_ndim=2'):
      layer.apply(constant_op.constant([[[1], [2]]]))

    # Works
    layer = CustomerLayer()
    layer.apply(constant_op.constant([1]))

    layer = CustomerLayer()
    layer.apply(constant_op.constant([[1], [2]]))

  @test_util.run_in_graph_and_eager_modes()
  def testInputSpecDtypeCheck(self):

    class CustomerLayer(base_layers.Layer):

      def __init__(self):
        super(CustomerLayer, self).__init__()
        self.input_spec = base_layers.InputSpec(dtype='float32')

      def call(self, inputs):
        return inputs

    layer = CustomerLayer()
    with self.assertRaisesRegexp(ValueError, r'expected dtype=float32'):
      layer.apply(constant_op.constant(1, dtype=dtypes.int32))

    # Works
    layer = CustomerLayer()
    layer.apply(constant_op.constant(1.0, dtype=dtypes.float32))

  @test_util.run_in_graph_and_eager_modes()
  def testInputSpecAxesCheck(self):

    class CustomerLayer(base_layers.Layer):

      def __init__(self):
        super(CustomerLayer, self).__init__()
        self.input_spec = base_layers.InputSpec(axes={-1: 2})

      def call(self, inputs):
        return inputs

    layer = CustomerLayer()
    with self.assertRaisesRegexp(ValueError, r'expected axis'):
      layer.apply(constant_op.constant([1, 2, 3]))

    # Works
    layer = CustomerLayer()
    layer.apply(constant_op.constant([1, 2]))
    layer = CustomerLayer()
    layer.apply(constant_op.constant([[1, 2], [3, 4], [5, 6]]))

  @test_util.run_in_graph_and_eager_modes()
  def testInputSpecShapeCheck(self):

    class CustomerLayer(base_layers.Layer):

      def __init__(self):
        super(CustomerLayer, self).__init__()
        self.input_spec = base_layers.InputSpec(shape=(None, 3))

      def call(self, inputs):
        return inputs

    layer = CustomerLayer()
    with self.assertRaisesRegexp(ValueError, r'expected shape'):
      layer.apply(constant_op.constant([[1, 2]]))

    # Works
    layer = CustomerLayer()
    layer.apply(constant_op.constant([[1, 2, 3], [4, 5, 6]]))

  @test_util.run_in_graph_and_eager_modes()
  def testNoInputSpec(self):

    class CustomerLayer(base_layers.Layer):

      def __init__(self):
        super(CustomerLayer, self).__init__()
        self.input_spec = None

      def call(self, inputs):
        return inputs

    layer = CustomerLayer()

    layer.apply(constant_op.constant(1))

    # Works
    if context.in_graph_mode():
      layer.apply(array_ops.placeholder('int32'))
      layer.apply(array_ops.placeholder('int32', shape=(2, 3)))

  @test_util.run_in_graph_and_eager_modes()
  def test_count_params(self):
    dense = core_layers.Dense(16)
    dense.build((None, 4))
    self.assertEqual(dense.count_params(), 16 * 4 + 16)

    dense = core_layers.Dense(16)
    with self.assertRaises(ValueError):
      dense.count_params()

  @test_util.run_in_graph_and_eager_modes()
  def testDictInputOutput(self):

    class DictLayer(base_layers.Layer):

      def call(self, inputs):
        return {'l' + key: inputs[key] for key in inputs}

    layer = DictLayer()
    if context.in_graph_mode():
      i1 = array_ops.placeholder('int32')
      i2 = array_ops.placeholder('float32')
      result = layer.apply({'abel': i1, 'ogits': i2})
      self.assertTrue(isinstance(result, dict))
      self.assertEqual(set(['label', 'logits']), set(result.keys()))
    else:
      i1 = constant_op.constant(3)
      i2 = constant_op.constant(4.0)
      result = layer.apply({'abel': i1, 'ogits': i2})
      self.assertTrue(isinstance(result, dict))
      self.assertEqual(set(['label', 'logits']), set(result.keys()))
      self.assertEqual(3, result['label'].numpy())
      self.assertEqual(4.0, result['logits'].numpy())

  def testActivityRegularizer(self):
    regularizer = math_ops.reduce_sum
    layer = base_layers.Layer(activity_regularizer=regularizer)
    x = array_ops.placeholder('int32')
    layer.apply(x)
    self.assertEqual(len(layer.get_losses_for(x)), 1)

  def testNameScopeIsConsistentWithVariableScope(self):
    # Github issue 13429.
<<<<<<< HEAD
=======

>>>>>>> e4532d20
    class MyLayer(base_layers.Layer):

      def build(self, input_shape):
        self.my_var = self.add_variable('my_var', (), dtypes.float32)
        self.built = True

      def call(self, inputs):
        return math_ops.multiply(inputs, self.my_var, name='my_op')

    def _gen_layer(x, name=None):
      layer = MyLayer(name=name)
      out = layer.apply(x)
      return layer, out

    # unnamed layer
    with ops.Graph().as_default():
      x = array_ops.placeholder(dtypes.float32, (), 'x')
      layer, op = _gen_layer(x)
      layer1, op1 = _gen_layer(op)
      layer2, op2 = _gen_layer(op1)

      self.assertEqual(layer.my_var.name, 'my_layer/my_var:0')
      self.assertEqual(op.name, 'my_layer/my_op:0')
      self.assertEqual(layer1.my_var.name, 'my_layer_1/my_var:0')
      self.assertEqual(op1.name, 'my_layer_1/my_op:0')
      self.assertEqual(layer2.my_var.name, 'my_layer_2/my_var:0')
      self.assertEqual(op2.name, 'my_layer_2/my_op:0')
    # name starts from zero
    with ops.Graph().as_default():
      x = array_ops.placeholder(dtypes.float32, (), 'x')
      layer, op = _gen_layer(x, name='name')
      layer1, op1 = _gen_layer(op, name='name_1')
      layer2, op2 = _gen_layer(op1, name='name_2')

      self.assertEqual(layer.my_var.name, 'name/my_var:0')
      self.assertEqual(op.name, 'name/my_op:0')
      self.assertEqual(layer1.my_var.name, 'name_1/my_var:0')
      self.assertEqual(op1.name, 'name_1/my_op:0')
      self.assertEqual(layer2.my_var.name, 'name_2/my_var:0')
      self.assertEqual(op2.name, 'name_2/my_op:0')
    # name starts from one
    with ops.Graph().as_default():
      x = array_ops.placeholder(dtypes.float32, (), 'x')
      layer, op = _gen_layer(x, name='name_1')
      layer1, op1 = _gen_layer(op, name='name_2')
      layer2, op2 = _gen_layer(op1, name='name_3')

      self.assertEqual(layer.my_var.name, 'name_1/my_var:0')
      self.assertEqual(op.name, 'name_1/my_op:0')
      self.assertEqual(layer1.my_var.name, 'name_2/my_var:0')
      self.assertEqual(op1.name, 'name_2/my_op:0')
      self.assertEqual(layer2.my_var.name, 'name_3/my_var:0')
      self.assertEqual(op2.name, 'name_3/my_op:0')


if __name__ == '__main__':
  test.main()<|MERGE_RESOLUTION|>--- conflicted
+++ resolved
@@ -476,10 +476,7 @@
 
   def testNameScopeIsConsistentWithVariableScope(self):
     # Github issue 13429.
-<<<<<<< HEAD
-=======
-
->>>>>>> e4532d20
+
     class MyLayer(base_layers.Layer):
 
       def build(self, input_shape):
