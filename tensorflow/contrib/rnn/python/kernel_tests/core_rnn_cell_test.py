--- conflicted
+++ resolved
@@ -375,21 +375,6 @@
         h = array_ops.zeros([batch_size, num_proj])
         state = rnn_cell_impl.LSTMStateTuple(c, h)
         cell = contrib_rnn_cell.LayerNormLSTMCell(
-<<<<<<< HEAD
-          num_units=num_units,
-          num_proj=num_proj,
-          forget_bias=1.0,
-          layer_norm=True,
-          norm_gain=1.0,
-          norm_shift=0.0)
-        g, out_m = cell(x, state)
-        sess.run([variables_lib.global_variables_initializer()])
-        res = sess.run([g, out_m], {
-          x.name: np.ones((batch_size, input_size)),
-          c.name: 0.1 * np.ones((batch_size, num_units)),
-          h.name: 0.1 * np.ones((batch_size, num_proj))
-        })
-=======
             num_units=num_units,
             num_proj=num_proj,
             forget_bias=1.0,
@@ -404,7 +389,6 @@
                 c.name: 0.1 * np.ones((batch_size, num_units)),
                 h.name: 0.1 * np.ones((batch_size, num_proj))
             })
->>>>>>> c0b8a077
         self.assertEqual(len(res), 2)
         # The numbers in results were not calculated, this is mostly just a
         # smoke test.
@@ -414,15 +398,9 @@
         # Different inputs so different outputs and states
         for i in range(1, batch_size):
           self.assertTrue(
-<<<<<<< HEAD
-            float(np.linalg.norm((res[0][0, :] - res[0][i, :]))) < 1e-6)
-          self.assertTrue(
-            float(np.linalg.norm((res[1][0, :] - res[1][i, :]))) < 1e-6)
-=======
               float(np.linalg.norm((res[0][0, :] - res[0][i, :]))) < 1e-6)
           self.assertTrue(
               float(np.linalg.norm((res[1][0, :] - res[1][i, :]))) < 1e-6)
->>>>>>> c0b8a077
 
   def testOutputProjectionWrapper(self):
     with self.test_session() as sess:
